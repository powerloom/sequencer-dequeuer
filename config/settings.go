package config

import (
	"crypto/tls"
	"encoding/json"
	"fmt"
	"net/http"
	"os"
	"reflect"
	"strconv"
	"strings"
	"time"

	"github.com/ethereum/go-ethereum/common"
	log "github.com/sirupsen/logrus"
)

var SettingsObj *Settings

type DataMarketConfig struct {
	Address        string `json:"address"`
	DataSourcesUrl string `json:"dataSourcesUrl"`
	ListKey        string `json:"listKey"`
}

type Settings struct {
	ClientUrl                       string
	ContractAddress                 string
	RedisHost                       string
	RedisPort                       string
	ChainID                         int64
	FullNodes                       []string
	DataMarketAddresses             []string
	DataMarketAddressesConfig       []DataMarketConfig
	VerifySubmissionDataSourceIndex bool
	SlackReportingUrl               string
	RedisDB                         string
	DataSourcesByMarket             map[string][]string
}

// Add this new method to the Settings struct
func (s *Settings) IsValidDataMarketAddress(address common.Address) bool {
	lowercaseAddress := strings.ToLower(address.Hex())
	for _, validAddress := range s.DataMarketAddresses {
		if strings.ToLower(validAddress) == lowercaseAddress {
			return true
		}
	}
	return false
}

func LoadConfig() {
	fullNodes := getEnv("FULL_NODES", "[]")
	fullNodesList := []string{}
	err := json.Unmarshal([]byte(fullNodes), &fullNodesList)
	if err != nil {
		log.Fatalf("Failed to parse FULL_NODES environment variable: %v", err)
	}

	// Parse the new config format
	dataMarketAddressesConfig := getEnv("DATA_MARKET_ADDRESSES_CONFIG", "[]")
	var dataMarketConfigList []DataMarketConfig
	err = json.Unmarshal([]byte(dataMarketAddressesConfig), &dataMarketConfigList)
	if err != nil {
		log.Fatalf("Failed to parse DATA_MARKET_ADDRESSES_CONFIG environment variable: %v", err)
	} else {
		log.Debugf("Found data sources configuration of data markets %v", dataMarketConfigList)
	}
	if len(dataMarketConfigList) == 0 {
		log.Fatalf("DATA_MARKET_ADDRESSES_CONFIG environment variable has an empty array")
	}

<<<<<<< HEAD
	// Extract addresses from config
	var dataMarketAddressesList []string
	// parse the data market addresses from the env
	dataMarketAddressesUnmarshalled := getEnv("DATA_MARKET_ADDRESSES", "")
	err = json.Unmarshal([]byte(dataMarketAddressesUnmarshalled), &dataMarketAddressesList)
=======
	chainID, err := strconv.ParseInt(getEnv("CHAIN_ID", ""), 10, 64)
>>>>>>> 97a32170
	if err != nil {
		log.Fatalf("Failed to parse DATA_MARKET_ADDRESSES environment variable: %v", err)
	} else {
		log.Debugf("DATA_MARKET_ADDRESSES environment variable: %v", dataMarketAddressesList)
	}

	chainId, err := strconv.ParseInt(getEnv("CHAIN_ID", ""), 10, 64)
	if err != nil {
		log.Fatalf("Failed to parse CHAIN_ID environment variable: %v", err)
	}

	verifySubmissionDataSourceIndex, err := strconv.ParseBool(getEnv("VERIFY_SUBMISSION_DATA_SOURCE_INDEX", "false"))
	if err != nil {
		log.Fatalf("Failed to parse VERIFY_SUBMISSION_DATA_SOURCE_INDEX environment variable: %v", err)
	}

	// Create the config object first
	config := Settings{
		ClientUrl:                       getEnv("PROST_RPC_URL", ""),
		ContractAddress:                 getEnv("PROTOCOL_STATE_CONTRACT", ""),
		RedisHost:                       getEnv("REDIS_HOST", ""),
		RedisPort:                       getEnv("REDIS_PORT", ""),
		SlackReportingUrl:               getEnv("SLACK_REPORTING_URL", ""),
		DataMarketAddresses:             dataMarketAddressesList,
		DataMarketAddressesConfig:       dataMarketConfigList,
		RedisDB:                         getEnv("REDIS_DB", ""),
		VerifySubmissionDataSourceIndex: verifySubmissionDataSourceIndex,
		FullNodes:                       fullNodesList,
<<<<<<< HEAD
		ChainID:                         chainId,
		DataSourcesByMarket:             make(map[string][]string), // Initialize empty map
	}

	// Set the global SettingsObj
	SettingsObj = &config

	// Now fetch the data sources after SettingsObj is set
	initialSourcesByMarket, err := fetchDataSourcesList()
	if err != nil {
		log.Fatalf("Failed to fetch initial pairs: %v", err)
=======
		ChainID:                         chainID,
		InitialPairs:                    initialPairs,
	}

	// Convert data market address to checksum addresses
	for _, address := range config.DataMarketAddresses {
		config.DataMarketContractAddresses = append(config.DataMarketContractAddresses, common.HexToAddress(address))
>>>>>>> 97a32170
	}

	// Update the DataSourcesByMarket field
	SettingsObj.DataSourcesByMarket = initialSourcesByMarket
}

func getEnv(key, defaultValue string) string {
	value := os.Getenv(key)
	if value == "" {
		return defaultValue
	}
	return value
}

func fetchDataSourcesList() (map[string][]string, error) {
	dataSourcesByMarket := make(map[string][]string)

	// Create a map to easily lookup config by address
	configByAddress := make(map[string]DataMarketConfig)
	for _, config := range SettingsObj.DataMarketAddressesConfig {
		configByAddress[strings.ToLower(config.Address)] = config
	}

	for _, dataMarketAddress := range SettingsObj.DataMarketAddresses {
		// Look up the config for this address
		config, exists := configByAddress[strings.ToLower(dataMarketAddress)]
		if !exists {
			log.Warnf("No configuration found for data market address: %s, skipping", dataMarketAddress)
			continue
		}

		settings, err := fetchSettingsObject(config.DataSourcesUrl)
		if err != nil {
			log.Warnf("Failed to fetch settings for %s: %v, skipping", config.Address, err)
			continue
		}

		sources, err := interfaceToStringSlice(settings[config.ListKey])
		if err != nil {
			log.Warnf("Failed to parse pairs for %s: %v, skipping", config.Address, err)
			continue
		}

		dataSourcesByMarket[strings.ToLower(dataMarketAddress)] = sources
		log.Debugf("Loaded %d sources for data market %s (type: %T, first element type: %T)",
			len(sources), dataMarketAddress, sources, sources[0])
	}

	return dataSourcesByMarket, nil
}

func fetchSettingsObject(url string) (map[string]interface{}, error) {
	// Create a custom HTTP client with insecure TLS config
	client := &http.Client{
		Timeout: 10 * time.Second,
		Transport: &http.Transport{
			TLSClientConfig: &tls.Config{InsecureSkipVerify: true},
		},
	}

	// Use the custom client to make the request
	resp, err := client.Get(url)
	if err != nil {
		return nil, fmt.Errorf("failed to fetch settings: %v", err)
	}
	defer resp.Body.Close()

	if resp.StatusCode != http.StatusOK {
		return nil, fmt.Errorf("error fetching settings: %s", resp.Status)
	}

	var settings map[string]interface{}
	if err := json.NewDecoder(resp.Body).Decode(&settings); err != nil {
		return nil, fmt.Errorf("failed to decode settings: %v", err)
	}

	return settings, nil
}

func interfaceToStringSlice(i interface{}) ([]string, error) {
	value := reflect.ValueOf(i)

	if value.Kind() != reflect.Slice {
		return nil, fmt.Errorf("not a slice: %T", i)
	}

	var result []string
	for idx := 0; idx < value.Len(); idx++ {
		element := value.Index(idx).Interface()
		str, ok := element.(string)
		if !ok {
			return nil, fmt.Errorf("element at index %d is not a string: %T", idx, element)
		}
		result = append(result, str)
	}

	return result, nil
}<|MERGE_RESOLUTION|>--- conflicted
+++ resolved
@@ -70,22 +70,18 @@
 		log.Fatalf("DATA_MARKET_ADDRESSES_CONFIG environment variable has an empty array")
 	}
 
-<<<<<<< HEAD
 	// Extract addresses from config
 	var dataMarketAddressesList []string
 	// parse the data market addresses from the env
 	dataMarketAddressesUnmarshalled := getEnv("DATA_MARKET_ADDRESSES", "")
 	err = json.Unmarshal([]byte(dataMarketAddressesUnmarshalled), &dataMarketAddressesList)
-=======
-	chainID, err := strconv.ParseInt(getEnv("CHAIN_ID", ""), 10, 64)
->>>>>>> 97a32170
 	if err != nil {
 		log.Fatalf("Failed to parse DATA_MARKET_ADDRESSES environment variable: %v", err)
 	} else {
 		log.Debugf("DATA_MARKET_ADDRESSES environment variable: %v", dataMarketAddressesList)
 	}
 
-	chainId, err := strconv.ParseInt(getEnv("CHAIN_ID", ""), 10, 64)
+	chainID, err := strconv.ParseInt(getEnv("CHAIN_ID", ""), 10, 64)
 	if err != nil {
 		log.Fatalf("Failed to parse CHAIN_ID environment variable: %v", err)
 	}
@@ -107,8 +103,7 @@
 		RedisDB:                         getEnv("REDIS_DB", ""),
 		VerifySubmissionDataSourceIndex: verifySubmissionDataSourceIndex,
 		FullNodes:                       fullNodesList,
-<<<<<<< HEAD
-		ChainID:                         chainId,
+		ChainID:                         chainID,
 		DataSourcesByMarket:             make(map[string][]string), // Initialize empty map
 	}
 
@@ -119,15 +114,6 @@
 	initialSourcesByMarket, err := fetchDataSourcesList()
 	if err != nil {
 		log.Fatalf("Failed to fetch initial pairs: %v", err)
-=======
-		ChainID:                         chainID,
-		InitialPairs:                    initialPairs,
-	}
-
-	// Convert data market address to checksum addresses
-	for _, address := range config.DataMarketAddresses {
-		config.DataMarketContractAddresses = append(config.DataMarketContractAddresses, common.HexToAddress(address))
->>>>>>> 97a32170
 	}
 
 	// Update the DataSourcesByMarket field
