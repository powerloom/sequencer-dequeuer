package dequeuer

import (
	"context"
	"encoding/json"
	"errors"
	"fmt"
	"math/big"
	"sequencer-dequeuer/config"
	"sequencer-dequeuer/pkgs"
	protocolStateABIGen "sequencer-dequeuer/pkgs/contract"
	"sequencer-dequeuer/pkgs/prost"
	"sequencer-dequeuer/pkgs/redis"
	"sequencer-dequeuer/pkgs/reporting"
	"sequencer-dequeuer/pkgs/utils"
	"strconv"
	"strings"
	"time"

	"github.com/cenkalti/backoff/v4"
	"github.com/ethereum/go-ethereum/accounts/abi/bind"
	"github.com/ethereum/go-ethereum/common"
	"github.com/google/uuid"
	log "github.com/sirupsen/logrus"
	"google.golang.org/protobuf/encoding/protojson"
)

var SubmissionHandlerInstance *SubmissionHandler

// SubmissionDetails encapsulates the data needed for processing a submission
type SubmissionDetails struct {
	submissionID      uuid.UUID
	submission        *pkgs.SnapshotSubmission
	dataMarketAddress string
}

type SubmissionHandler struct {
}

type SnapshotData struct {
	EpochID     uint64
	SlotID      uint64
	Deadline    uint64
	SnapshotCID string
	ProjectID   string
	Timestamp   int64
}

func isFullNode(addr string) bool {
	for _, node := range config.SettingsObj.FullNodes {
		if node == addr {
			return true
		}
	}
	return false
}

func (sh *SubmissionHandler) Start() {
	// Implement the submission handling logic here
	sh.startSubmissionDequeuer()
}

// TODO: Update verification logic
func (s *SubmissionHandler) verifyAndStoreSubmission(details SubmissionDetails) error {
	snapshotterAddr, err := utils.RecoverAddress(utils.HashRequest(details.submission.Request), common.Hex2Bytes(details.submission.Signature))
	// TODO: This can be an incorrect submission altogether - check need for reporting
	if err != nil {
		log.Errorf("Failed to recover snapshotter address: %s", err.Error())
		return fmt.Errorf("snapshotter address recovery error: %s", err.Error())
	}

	// Verify if the snapshotter address is included in the set of flagged accounts in Redis
	flaggedSnapshotterKey := redis.FlaggedSnapshotterKey(details.dataMarketAddress)
	isFlagged, err := redis.RedisClient.SIsMember(context.Background(), flaggedSnapshotterKey, snapshotterAddr.Hex()).Result()
	if err != nil {
		log.Errorf("Error querying Redis for flagged snapshotters for data market %s: %v", details.dataMarketAddress, err)
		return fmt.Errorf("redis query error: %s", err.Error())
	}

	if isFlagged {
		log.Debugf("Submission from flagged snapshotter for data market %s: %s", details.dataMarketAddress, snapshotterAddr.Hex())
		return fmt.Errorf("snapshot submission rejected: snapshotter %s is flagged", snapshotterAddr.Hex())
	}

	if details.submission.Request.EpochId == 0 {
		log.Infof("Received simulated submission: %s", details.submission.String())

		var address common.Address
		retryErr := backoff.Retry(func() error {
			address, err = prost.Instance.SlotSnapshotterMapping(&bind.CallOpts{}, new(big.Int).SetUint64(details.submission.Request.SlotId))
			return err
		}, backoff.WithMaxRetries(backoff.NewExponentialBackOff(), 5))
		if retryErr != nil {
			log.Errorf("Failed to query slot snapshotter mapping: %s", retryErr.Error())
			return retryErr
		}

		if address.Hex() != snapshotterAddr.Hex() {
			log.Errorf("Incorrect snapshotter address: %s", snapshotterAddr.Hex())
			return fmt.Errorf("snapshotter address not the one configured in slot: %s", snapshotterAddr.Hex())
		}

		key := redis.GetSnapshotterSubmissionCountInSlot(details.dataMarketAddress, snapshotterAddr.Hex(), new(big.Int).SetUint64(details.submission.Request.SlotId))
		if err := redis.RedisClient.Incr(context.Background(), key).Err(); err != nil {
			log.Errorf("Failed to increment snapshotter submission count in Redis: %s", err.Error())
			return fmt.Errorf("failed to increment snapshotter submission count in Redis: %s", err.Error())
		}

		projectData := strings.Split(details.submission.Request.ProjectId, "|")

		var projectIDFormatted, nodeVersion string
		if len(projectData) == 1 {
			projectIDFormatted = projectData[0]
			nodeVersion = "v0.0.0"
		} else {
			projectIDFormatted = strings.Join(projectData[:len(projectData)-1], "|")
			nodeVersion = projectData[len(projectData)-1]
		}

		// Set the node version in Redis
		snapshotterNodeVersionKey := redis.GetSnapshotterNodeVersion(details.dataMarketAddress, snapshotterAddr.Hex(), new(big.Int).SetUint64(details.submission.Request.SlotId))
		if err := redis.Set(context.Background(), snapshotterNodeVersionKey, nodeVersion); err != nil {
			log.Errorf("Failed to set node version in Redis: %v", err)
			return fmt.Errorf("failed to set node version in Redis: %s", err.Error())
		}

		data := SnapshotData{
			EpochID:     details.submission.Request.EpochId,
			SlotID:      details.submission.Request.SlotId,
			Deadline:    details.submission.Request.Deadline,
			SnapshotCID: details.submission.Request.SnapshotCid,
			ProjectID:   projectIDFormatted,
			Timestamp:   time.Now().Unix(),
		}

		// Marshal the snapshot data to store in Redis
		jsonData, err := json.Marshal(data)
		if err != nil {
			log.Errorf("Error serializing data: %v", err)
			return fmt.Errorf("json marshalling error: %s", err.Error())
		}

		// Attempt to save the submission data to Redis
		submissionsHashKey := redis.GetSnapshotterSlotSubmissionsHtable(details.dataMarketAddress, snapshotterAddr.Hex(), new(big.Int).SetUint64(details.submission.Request.SlotId))
		if err := redis.RedisClient.HSet(context.Background(), submissionsHashKey, details.submission.Request.EpochId, jsonData).Err(); err != nil {
			log.Errorf("Failed to write to Redis: %v", err)
			return fmt.Errorf("redis client failure: %s", err.Error())
		}

		// Construct the Redis key for the snapshotter's last ping
		lastPingKey := fmt.Sprintf("lastPing:%s:%s", snapshotterAddr.Hex(), strconv.Itoa(int(details.submission.Request.SlotId)))
		if err := redis.RedisClient.Set(context.Background(), lastPingKey, time.Now().Unix(), 0); err != nil {
			log.Errorf("Failed to write to Redis: %v", err)
			return fmt.Errorf("redis client failure: %v", err)
		}

		return nil
	}

	if !isFullNode(snapshotterAddr.Hex()) {
		// TODO: Merge state changes
		slotInfoStr, err := redis.Get(context.Background(), redis.SlotInfo(strconv.FormatUint(details.submission.Request.SlotId, 10)))
		if err != nil || slotInfoStr == "" {
			errMsg := fmt.Sprintf("Failed to fetch slot info from cache: %s", err.Error())
			reporting.SendFailureNotification(pkgs.VerifyAndStoreSubmission, errMsg, time.Now().String(), "High")
			log.Error(errMsg)
			return err
		} else {
			var slotInfo protocolStateABIGen.PowerloomDataMarketSlotInfo
			err = json.Unmarshal([]byte(slotInfoStr), &slotInfo)
			if err != nil {
				errMsg := fmt.Sprintf("Failed to unmarshal slotInfo: %s", slotInfoStr)
				reporting.SendFailureNotification(pkgs.VerifyAndStoreSubmission, errMsg, time.Now().String(), "High")
				log.Error(errMsg)
				return err
			}

			// AllSnapshotters state check to be added
			var errMsg string
			if snapshotterAddr.Hex() != slotInfo.SnapshotterAddress.Hex() {
				errMsg = fmt.Sprintf("Incorrect snapshotter address extracted %s for specified slot %d: %s",
					snapshotterAddr.Hex(),
					details.submission.Request.SlotId,
					slotInfo.SnapshotterAddress.Hex())
			} else {
				if config.SettingsObj.VerifySubmissionDataSourceIndex {
					log.Debugf(
						"Verifying submission data source index for data market %s, slot ID %d, epoch ID %d project ID %s",
						details.dataMarketAddress,
						details.submission.Request.SlotId,
						details.submission.Request.EpochId,
						details.submission.Request.ProjectId,
					)
					// Extract the contract address from the projectID
					projectData := strings.Split(details.submission.Request.ProjectId, ":")

					// Ensure there are exactly three parts
					if len(projectData) != 3 {
						log.Printf("unexpected format for projectID: %s", details.submission.Request.ProjectId)
					}

					// Get the contract address from the project data
					extractedContractAddr := strings.ToLower(projectData[1])
					// for the data market address, get the data sources list
					dataSourcesList := config.SettingsObj.DataSourcesByMarket[strings.ToLower(details.dataMarketAddress)]
					if dataSourcesList == nil {
						log.Errorf("No data sources found for data market %s (lowercase: %s)", details.dataMarketAddress, strings.ToLower(details.dataMarketAddress))
						return fmt.Errorf("no data sources configured for data market %s", details.dataMarketAddress)
					}

					dataSourceIndex, err := fetchDataSourceIndex(
						details.dataMarketAddress,
						int64(details.submission.Request.EpochId),
						int64(details.submission.Request.SlotId),
						int64(len(dataSourcesList)),
						snapshotterAddr,
					)
					// Retrieve the contract address corresponding to the calculated pair contract index
					expectedContractAddr := strings.ToLower(dataSourcesList[dataSourceIndex])
					log.Debugf(
						"🔎 Fetched expected data source contract index for data market %s, slot ID %d, epoch ID %d: %d | Contract address at that index: %s",
						details.dataMarketAddress,
						details.submission.Request.SlotId,
						details.submission.Request.EpochId,
						dataSourceIndex,
						expectedContractAddr,
					)
					if err != nil {
						reporting.SendFailureNotification("verifyAndStoreSubmission", fmt.Sprint("Failed to fetch pair contract index: ", err.Error()), time.Now().String(), "High")
						log.Error("Failed to fetch pair contract index: ", err.Error())
					}

					if expectedContractAddr != extractedContractAddr {
						log.Errorf(
							"❌ Mismatched pair contract index for data market %s, epoch %d, slot %d project ID %s: provided %s by submission, expected %s from calculation",
							details.dataMarketAddress,
							details.submission.Request.EpochId,
							details.submission.Request.SlotId,
							details.submission.Request.ProjectId,
							extractedContractAddr,
							expectedContractAddr,
						)
						return errors.New("failed to verify pair contract index")
					} else {
						log.Debugf(
							"✅ Verified pair contract index for data market %s, epoch %d, slot %d project ID %s: extracted %s from submission, expected %s from calculation",
							details.dataMarketAddress,
							details.submission.Request.EpochId,
							details.submission.Request.SlotId,
							details.submission.Request.ProjectId,
							extractedContractAddr,
							expectedContractAddr,
						)
					}
				} else {
					log.Debugf(
						"🙅‍♀️ Skipping verification of submission data source index for data market %s , slot ID %d, epoch ID %d project ID %s",
						details.dataMarketAddress,
						details.submission.Request.SlotId,
						details.submission.Request.EpochId,
						details.submission.Request.ProjectId,
					)
				}
				currentEpochStr, _ := redis.Get(context.Background(), redis.CurrentEpoch(details.dataMarketAddress))
				log.Debugf("Current epoch for data market %s: %s", details.dataMarketAddress, currentEpochStr)
				if currentEpochStr == "" {
					errMsg = fmt.Sprintf("Current epochId not stored in redis for data market %s encountered while processing submission by snapshotter %s, epoch %d", details.dataMarketAddress, snapshotterAddr.Hex(), details.submission.Request.EpochId)
<<<<<<< HEAD
					reporting.SendFailureNotification("verifyAndStoreSubmission", errMsg, time.Now().String(), "High")
=======
					reporting.SendFailureNotification(pkgs.VerifyAndStoreSubmission, errMsg, time.Now().String(), "High")
>>>>>>> 97a32170
					log.Error(errMsg)
				} else {
					currentEpoch, err := strconv.Atoi(currentEpochStr)
					if err != nil {
						reporting.SendFailureNotification(pkgs.VerifyAndStoreSubmission, fmt.Sprintf("Cannot parse epoch %s stored in redis: %s", currentEpochStr, err.Error()), time.Now().String(), "High")
						log.Errorf("Cannot parse epoch %s stored in redis: %s", currentEpochStr, err.Error())
					} else if diff := uint64(currentEpoch) - details.submission.Request.EpochId; diff > 1 {
						errMsg = "Incorrect epochId supplied in request"
					}
				}
				// TODO: check for submission count exceeded in the current epoch for specific data market
				epochSubmissionExceededKey := redis.SlotEpochSubmissionCountExceeded(details.dataMarketAddress, strconv.FormatUint(details.submission.Request.SlotId, 10), details.submission.Request.EpochId)
				if val, _ := redis.Get(context.Background(), epochSubmissionExceededKey); val != "" {
					errMsg = "Slot epoch submission count exceeded for slot ID " + strconv.FormatUint(details.submission.Request.SlotId, 10)
				}
			}
			if errMsg != "" {
				log.Debugln("Snapshot submission rejected: ", errMsg)
				return errors.New("invalid snapshot")
			}
		}
<<<<<<< HEAD
=======
		if config.SettingsObj.VerifySubmissionDataSourceIndex {
			// Extract the contract address from the projectID
			projectData := strings.Split(details.submission.Request.ProjectId, ":")

			// Ensure there are exactly three parts
			if len(projectData) != 3 {
				log.Printf("unexpected format for projectID: %s", details.submission.Request.ProjectId)
			}

			// Get the contract address from the project data
			expectedContractAddr := projectData[1]

			// Retrieve the initial pairs from the configuration settings
			initialPairs := config.SettingsObj.InitialPairs

			pairContractIndex, err := fetchPairContractIndex(
				int64(details.submission.Request.EpochId),
				int64(details.submission.Request.SlotId),
				int64(len(initialPairs)),
				snapshotterAddr,
			)
			if err != nil {
				errMsg := fmt.Sprintf("Failed to fetch pair contract index: %s", err.Error())
				reporting.SendFailureNotification(pkgs.VerifyAndStoreSubmission, errMsg, time.Now().String(), "High")
				log.Error(errMsg)
			}

			// Retrieve the contract address corresponding to the calculated pair contract index
			fetchedContractAddr := initialPairs[pairContractIndex]

			if expectedContractAddr != fetchedContractAddr {
				log.Errorln("Mismatched pair contract index: ", err.Error())
				return errors.New("failed to verify pair contract index")
			}
		}
>>>>>>> 97a32170
	}

	// Create the submission key
	submissionKey := redis.SubmissionKey(
		details.dataMarketAddress,
		details.submission.Request.EpochId,
		details.submission.Request.ProjectId,
		new(big.Int).SetUint64(details.submission.Request.SlotId).String(),
	)

	// Check if the submission already exists in Redis
	if val, _ := redis.Get(context.Background(), submissionKey); val != "" {
		log.Infof("Submission already exists in Redis for key: %s", submissionKey)
		return nil
	}

	value := fmt.Sprintf("%s.%s", details.submissionID.String(), protojson.Format(details.submission))

	// Create the submission set key
	submissionSetByHeaderKey := redis.SubmissionSetByHeaderKey(
		details.dataMarketAddress,
		details.submission.Request.EpochId,
		details.submission.Header,
	)

	// Store the submission in Redis
	if err := redis.SetSubmission(context.Background(), submissionKey, value, submissionSetByHeaderKey, 20*time.Minute); err != nil {
		log.Errorf("Error setting submission in Redis (slot ID: %s, epoch ID: %d, project ID: %s): %s", strconv.FormatUint(details.submission.Request.SlotId, 10), details.submission.Request.EpochId, details.submission.Request.ProjectId, err.Error())
		return err
	}

	log.Debugf("✅ Successfully set submission with set %s and key %s", submissionSetByHeaderKey, submissionKey)

	// Expire the submission set by header key after 30 minutes
	if err := redis.RedisClient.Expire(context.Background(), submissionSetByHeaderKey, 30*time.Minute).Err(); err != nil {
		errMsg := fmt.Sprintf("Failed to set expiry for submission set by header key: %v", err)
		reporting.SendFailureNotification(pkgs.VerifyAndStoreSubmission, errMsg, time.Now().String(), "High")
		log.Error(errMsg)
		return fmt.Errorf("redis client failure: %s", err.Error())
	}

	// Increment submission count for this epoch
	err = redis.RedisClient.Incr(context.Background(), redis.EpochSubmissionsCount(details.dataMarketAddress, details.submission.Request.EpochId)).Err()
	if err != nil {
		errMsg := fmt.Sprintf("Error incrementing epochsubmissions: %v", err)
		reporting.SendFailureNotification(pkgs.VerifyAndStoreSubmission, errMsg, time.Now().String(), "High")
		log.Error(errMsg)
	}

	// Marshal the submission data to store in Redis
	submissionJSON, err := json.Marshal(details.submission)
	if err != nil {
		log.Errorf("Error serializing submission: %v", err)
		return fmt.Errorf("json marshalling error: %s", err.Error())
	}

	// This Htable is the raw dump of all submissions for a given epoch and data market, expires after 30 minutes
	epochSubmissionKey := redis.EpochSubmissionsKey(details.dataMarketAddress, details.submission.Request.EpochId)
	if err := redis.RedisClient.HSet(context.Background(), epochSubmissionKey, details.submissionID.String(), submissionJSON).Err(); err != nil {
		log.Errorf("Failed to write submission details to Redis: %v", err)
		return fmt.Errorf("redis client failure: %s", err.Error())
	}

	// Set the expiry for the epoch submissions hash table
	if err := redis.RedisClient.Expire(context.Background(), epochSubmissionKey, 30*time.Minute).Err(); err != nil {
		log.Errorf("Failed to set expiry for epoch submissions hash table %s: %v", epochSubmissionKey, err)
		return fmt.Errorf("redis client failure: %s", err.Error())
	}

	if !isFullNode(snapshotterAddr.Hex()) {
		slotEpochCounterKey := redis.SlotEpochSubmissionsKey(details.dataMarketAddress, strconv.FormatUint(details.submission.Request.SlotId, 10), details.submission.Request.EpochId)
		count, err := redis.Incr(context.Background(), slotEpochCounterKey)
		if err != nil {
			log.Errorf("Failed to increment slot epoch counter: %v", err)
			return fmt.Errorf("redis client failure: %s", err.Error())
		} else {
			if count > 2 {
				errMsg := fmt.Sprintf("Slot epoch submission count exceeded for slot ID %s", strconv.FormatUint(details.submission.Request.SlotId, 10))
				log.Errorln("Slot epoch submission count exceeded: ", errMsg)
				if err := redis.SetWithExpiration(
					context.Background(),
					redis.SlotEpochSubmissionCountExceeded(details.dataMarketAddress, strconv.FormatUint(details.submission.Request.SlotId, 10), details.submission.Request.EpochId),
					"true",
					5*time.Minute,
				); err != nil {
					log.Error(errMsg)
					return errors.New(errMsg)
				}
			}
		}

		// Set the expiry for the slot epoch counter key to 5 minutes
		if err := redis.RedisClient.Expire(context.Background(), slotEpochCounterKey, 5*time.Minute).Err(); err != nil {
			log.Errorf("Failed to set expiry for slot epoch counter %s: %v", slotEpochCounterKey, err)
			return fmt.Errorf("redis client failure: %s", err.Error())
		}
	}
	return nil
}

func getSnapshotterIntValue(snapshotAddr common.Address) *big.Int {
	// Convert the address into a lower case string
	snapshotterAddrString := strings.ToLower(snapshotAddr.Hex())

	// Convert the hexadecimal string to an integer (base 16)
	intVal := new(big.Int)
	intVal.SetString(snapshotterAddrString[2:], 16)
	return intVal
}

func fetchDataSourceIndex(dataMarketAddress string, epochID, slotID, size int64, snapshotterAddr common.Address) (int64, error) {
	// Calculate snapshotter hash
	snapshotterIntVal := getSnapshotterIntValue(snapshotterAddr)
	if snapshotterIntVal == nil {
		return 0, errors.New("failed to calculate snapshotter hash")
	}

	// Fetch current day
	currentDay, err := prost.FetchCurrentDay(dataMarketAddress)
	if err != nil {
		return 0, fmt.Errorf("failed to fetch current day: %w", err)
	}
	if currentDay == nil {
		return 0, errors.New("currentDay is nil")
	}

	// Initialize a total variable for the calculation
	calculationSum := new(big.Int)

	// Perform the addition
	calculationSum.Add(big.NewInt(epochID), snapshotterIntVal)
	calculationSum.Add(calculationSum, big.NewInt(slotID))
	calculationSum.Add(calculationSum, currentDay)

	// Calculate contract index based on the size of initial pairs
	if size == 0 {
		return 0, errors.New("size parameter cannot be zero to avoid division by zero")
	}

	calculatedDataSourceIndex := new(big.Int).Mod(calculationSum, big.NewInt(size)).Int64()

	return calculatedDataSourceIndex, nil
}

func (s *SubmissionHandler) startSubmissionDequeuer() {
	log.Debugln("🚀 Submission Dequeuer started...")

	for {
		// Fetch data from Redis queue
		result, err := redis.RedisClient.BRPop(context.Background(), 0, "submissionQueue").Result()
		if err != nil {
			log.Errorf("Error fetching from Redis queue: %v", err)
			continue
		}

		if len(result) < 2 {
			log.Errorln("Invalid data received from Redis queue, skipping this entry")
			continue
		}

		var queueData map[string]interface{}
		if err := json.Unmarshal([]byte(result[1]), &queueData); err != nil {
			log.Errorf("Failed to parse queue data: %v", err)
			continue
		}

		dataMarketAddressStr, ok := queueData["data_market_address"].(string)
		if !ok {
			log.Errorln("Missing or invalid 'data_market_address' in queue data")
			continue
		}

		dataMarketAddress := common.HexToAddress(dataMarketAddressStr)

		// Check if the data market address is in the set of data markets
		if !config.SettingsObj.IsValidDataMarketAddress(dataMarketAddress) {
			log.Errorln("Data market address not found in the set of data markets")
			continue
		}

		submissionIDStr, ok := queueData["submission_id"].(string)
		if !ok {
			log.Errorln("Missing or invalid 'submission_id' in queue data")
			continue
		}

		submissionID := uuid.New()
		err = submissionID.UnmarshalText([]byte(submissionIDStr))
		if err != nil {
			log.Errorf("Failed to parse 'submission_id': %v", err)
			continue
		}

		submissionStr, ok := queueData["data"].(string)
		if !ok {
			log.Errorln("Missing or invalid 'data' field in queue data")
			continue
		}

		var submission pkgs.SnapshotSubmission
		err = json.Unmarshal([]byte(submissionStr), &submission)
		if err != nil {
			log.Errorf("Failed to parse submission data for ID '%s': %v", submissionID.String(), err)
			continue
		}

		submissionDetails := SubmissionDetails{
			submissionID:      submissionID,
			submission:        &submission,
			dataMarketAddress: dataMarketAddressStr,
		}

		log.Infof("🔄 Processing submission with ID %s for data market address %s with request details %+v", submissionDetails.submissionID.String(), submissionDetails.dataMarketAddress, submissionDetails.submission.Request)

		if err := s.verifyAndStoreSubmission(submissionDetails); err != nil {
			log.Errorf("Failed to verify and store submission with ID '%s': %s", submissionDetails.submissionID.String(), err.Error())
		}

		log.Infof("✅ Successfully verified and stored submission with ID: %s", submissionDetails.submissionID.String())
	}
}<|MERGE_RESOLUTION|>--- conflicted
+++ resolved
@@ -265,11 +265,7 @@
 				log.Debugf("Current epoch for data market %s: %s", details.dataMarketAddress, currentEpochStr)
 				if currentEpochStr == "" {
 					errMsg = fmt.Sprintf("Current epochId not stored in redis for data market %s encountered while processing submission by snapshotter %s, epoch %d", details.dataMarketAddress, snapshotterAddr.Hex(), details.submission.Request.EpochId)
-<<<<<<< HEAD
-					reporting.SendFailureNotification("verifyAndStoreSubmission", errMsg, time.Now().String(), "High")
-=======
 					reporting.SendFailureNotification(pkgs.VerifyAndStoreSubmission, errMsg, time.Now().String(), "High")
->>>>>>> 97a32170
 					log.Error(errMsg)
 				} else {
 					currentEpoch, err := strconv.Atoi(currentEpochStr)
@@ -291,44 +287,6 @@
 				return errors.New("invalid snapshot")
 			}
 		}
-<<<<<<< HEAD
-=======
-		if config.SettingsObj.VerifySubmissionDataSourceIndex {
-			// Extract the contract address from the projectID
-			projectData := strings.Split(details.submission.Request.ProjectId, ":")
-
-			// Ensure there are exactly three parts
-			if len(projectData) != 3 {
-				log.Printf("unexpected format for projectID: %s", details.submission.Request.ProjectId)
-			}
-
-			// Get the contract address from the project data
-			expectedContractAddr := projectData[1]
-
-			// Retrieve the initial pairs from the configuration settings
-			initialPairs := config.SettingsObj.InitialPairs
-
-			pairContractIndex, err := fetchPairContractIndex(
-				int64(details.submission.Request.EpochId),
-				int64(details.submission.Request.SlotId),
-				int64(len(initialPairs)),
-				snapshotterAddr,
-			)
-			if err != nil {
-				errMsg := fmt.Sprintf("Failed to fetch pair contract index: %s", err.Error())
-				reporting.SendFailureNotification(pkgs.VerifyAndStoreSubmission, errMsg, time.Now().String(), "High")
-				log.Error(errMsg)
-			}
-
-			// Retrieve the contract address corresponding to the calculated pair contract index
-			fetchedContractAddr := initialPairs[pairContractIndex]
-
-			if expectedContractAddr != fetchedContractAddr {
-				log.Errorln("Mismatched pair contract index: ", err.Error())
-				return errors.New("failed to verify pair contract index")
-			}
-		}
->>>>>>> 97a32170
 	}
 
 	// Create the submission key
