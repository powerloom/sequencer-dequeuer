--- conflicted
+++ resolved
@@ -86,10 +86,6 @@
 
 	// Mocked return values for the function inputs
 	snapshotterIntVal := getSnapshotterIntValue(snapshotterAddr) // Assume this hash is calculated correctly
-<<<<<<< HEAD
-	fmt.Println("Snapshotter hash is: ", snapshotterIntVal)
-=======
->>>>>>> 48b949bf
 
 	currentDay := big.NewInt(40) // Mocked value for current day
 
