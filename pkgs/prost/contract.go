package prost

import (
	"context"
	"crypto/tls"
	"fmt"
	"math/big"
	"net/http"
	"sequencer-dequeuer/config"
	protocolStateContractABIGen "sequencer-dequeuer/pkgs/contract"
	"sequencer-dequeuer/pkgs/redis"
	"time"

	"github.com/cenkalti/backoff/v4"
	"github.com/ethereum/go-ethereum/common"
	"github.com/ethereum/go-ethereum/ethclient"
	"github.com/ethereum/go-ethereum/rpc"
	log "github.com/sirupsen/logrus"
)

var (
<<<<<<< HEAD
	Client *ethclient.Client
=======
	Client       *ethclient.Client
	Instance     *protocolStateContractABIGen.Contract
	epochsInADay = 720
>>>>>>> 97a32170
)

func ConfigureClient() {
	rpcClient, err := rpc.DialOptions(context.Background(), config.SettingsObj.ClientUrl, rpc.WithHTTPClient(&http.Client{Transport: &http.Transport{TLSClientConfig: &tls.Config{InsecureSkipVerify: true}}}))
	if err != nil {
		log.Fatal(err)
	}
	Client = ethclient.NewClient(rpcClient)
}

func ConfigureContractInstance() {
	Instance, _ = protocolStateContractABIGen.NewContract(common.HexToAddress(config.SettingsObj.ContractAddress), Client)
}

func MustQuery[K any](ctx context.Context, call func() (val K, err error)) (K, error) {
	expBackOff := backoff.NewConstantBackOff(1 * time.Second)

	var val K
	operation := func() error {
		var err error
		val, err = call()
		return err
	}
	// Use the retry package to execute the operation with backoff
	err := backoff.Retry(operation, backoff.WithMaxRetries(expBackOff, 3))
	if err != nil {
		return *new(K), err
	}
	return val, err
}

func getExpirationTime(epochID, daySize int64, epochsInADay int64) time.Time {
	// DAY_SIZE in microseconds
	updatedDaySize := time.Duration(daySize) * time.Microsecond

	// Calculate the duration of each epoch
	epochDuration := updatedDaySize / time.Duration(epochsInADay)

	// Calculate the number of epochs left for the day
	remainingEpochs := epochID % int64(epochsInADay)

	// Calculate the expiration duration
	expirationDuration := epochDuration * time.Duration(remainingEpochs)

	// Set a buffer of 10 seconds to expire slightly earlier
	bufferDuration := 10 * time.Second

	// Calculate the expiration time by subtracting the buffer duration
	expirationTime := time.Now().Add(expirationDuration - bufferDuration)

	return expirationTime
}

// FetchCurrentDay fetches the current day from the contract and caches the result in Redis
func FetchCurrentDay(dataMarketAddress string) (*big.Int, error) {
	// Check Redis cache
	cachedDay, err := redis.Get(context.Background(), redis.DataMarketCurrentDay(dataMarketAddress))
	if err != nil {
		return nil, err
	}

	// Cache hit: return the cached value
	currentDay := new(big.Int)
	currentDay.SetString(cachedDay, 10)

	// Return error if current day is 0
	if currentDay.Cmp(big.NewInt(0)) == 0 {
		return nil, fmt.Errorf("current day is 0")
	}

	return currentDay, nil
}<|MERGE_RESOLUTION|>--- conflicted
+++ resolved
@@ -19,13 +19,9 @@
 )
 
 var (
-<<<<<<< HEAD
-	Client *ethclient.Client
-=======
 	Client       *ethclient.Client
 	Instance     *protocolStateContractABIGen.Contract
 	epochsInADay = 720
->>>>>>> 97a32170
 )
 
 func ConfigureClient() {
