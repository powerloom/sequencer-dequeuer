--- conflicted
+++ resolved
@@ -19,13 +19,8 @@
 )
 
 var (
-<<<<<<< HEAD
-	Client       *ethclient.Client
-	Instance     *protocolStateContractABIGen.Contract
-	epochsInADay = 720
-=======
-	Client *ethclient.Client
->>>>>>> ff827713
+	Client   *ethclient.Client
+	Instance *protocolStateContractABIGen.Contract
 )
 
 func ConfigureClient() {
